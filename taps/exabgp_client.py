import sys
import os
from socketIO_client import SocketIO
import argparse
from kombu import Connection, Producer, Exchange, Queue, uuid
<<<<<<< HEAD
from utils import mformat_validator, normalize_msg_path, RABBITMQ_HOST
=======
from utils import mformat_validator, key_generator, RABBITMQ_HOST
>>>>>>> 1e48dd50


class ExaBGP():


    def __init__(self, prefixes, address, port):
        self.config = {}
        self.config['host'] = str(address) + ":" + str(port)
        self.config['prefixes'] = prefixes
        self.flag = True


    def start_loop(self):
        with Connection(RABBITMQ_HOST) as connection:
            while(self.flag):
                self.start(connection)


    def start(self, connection):
        self.connection = connection
        self.exchange = Exchange('bgp_update', type='direct', durable=False)

        socketIO = SocketIO("http://" + str(self.config['host']))
        #print("[ExaBGP] %s monitor service is up for prefixes %s" %
        #      (self.config['host'],  self.config['prefixes']))

        def on_connect(*args):
            prefixes_ = {"prefixes": self.config['prefixes']}
            socketIO.emit("exa_subscribe", prefixes_)

        def on_pong(*args):
            socketIO.emit("ping")

        def exabgp_msg(bgp_message):
            msg = {
                'type': bgp_message['type'],
                'communities': [], # TODO: mark them according to the m-format!
                'timestamp': bgp_message['timestamp'],
                'path': bgp_message['path'],
                'service': 'ExaBGP {}'.format(self.config['host']),
                'prefix': bgp_message['prefix']
            }
            if mformat_validator(msg):
                key_generator(msg)
                producer = Producer(connection)
                msgs = normalize_msg_path(msg)
                for msg in msgs:
                    producer.publish(
                        msg,
                        exchange=self.exchange,
                        routing_key='update',
                        serializer='json'
                    )

        # not used yet (TODO)
        def on_reconnecting():
            print("ExaBGP host ", self.config['host'], " reconnecting.")

        # not used yet (TODO)
        def on_reconnect_error():
            print("ExaBGP host ", self.config['host'], " reconnect error.")

        def on_disconnect():
            print("ExaBGP host ", self.config['host'], " disconnected.")
            socketIO.close()

        # not used yet (TODO)
        def on_error():
            print("ExaBGP host ", self.config['host'], " error.")

        socketIO.on("connect", on_connect)
        socketIO.on("disconnect", on_disconnect)
        socketIO.on("pong", on_pong)
        socketIO.on("exa_message", exabgp_msg)
        #socketIO.on("reconnecting", on_reconnecting)
        #socketIO.on("reconnect_error", on_reconnect_error)
        #socketIO.on("error", on_error)

        socketIO.wait()


if __name__ == '__main__':
    parser = argparse.ArgumentParser(description='ExaBGP Monitor Client')
    parser.add_argument('-p', '--prefix', type=str, dest='prefix', default=None,
                        help='Prefix to be monitored')
    parser.add_argument('-r', '--host', type=str, dest='host', default=None,
                        help='Prefix to be monitored')

    args = parser.parse_args()

    prefixes = args.prefix.split(',')
    (address, port) = args.host.split(':')
    exa = ExaBGP(prefixes, address, port)
    try:
        exa.start()
    except KeyboardInterrupt:
        pass
<|MERGE_RESOLUTION|>--- conflicted
+++ resolved
@@ -3,12 +3,7 @@
 from socketIO_client import SocketIO
 import argparse
 from kombu import Connection, Producer, Exchange, Queue, uuid
-<<<<<<< HEAD
-from utils import mformat_validator, normalize_msg_path, RABBITMQ_HOST
-=======
-from utils import mformat_validator, key_generator, RABBITMQ_HOST
->>>>>>> 1e48dd50
-
+from utils import mformat_validator, normalize_msg_path, key_generator, RABBITMQ_HOST
 
 class ExaBGP():
 
@@ -51,10 +46,10 @@
                 'prefix': bgp_message['prefix']
             }
             if mformat_validator(msg):
-                key_generator(msg)
                 producer = Producer(connection)
                 msgs = normalize_msg_path(msg)
                 for msg in msgs:
+                    key_generator(msg)
                     producer.publish(
                         msg,
                         exchange=self.exchange,
