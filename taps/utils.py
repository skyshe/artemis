import os
<<<<<<< HEAD
import copy
from ipaddress import ip_network as str2ip

RABBITMQ_HOST = os.getenv('RABBITMQ_HOST', 'localhost')

def decompose_path(path):

    # first do an ultra-fast check if the path is a normal one
    # (simple sequence of ASNs)
    str_path = ' '.join(map(str, path))
    if '{' not in str_path and '[' not in str_path and '(' not in str_path:
        return [path]

    # otherwise, check how to decompose
    decomposed_paths = []
    for hop in path:
        hop = str(hop)
        # AS-sets
        if '{' in hop:
            decomposed_hops = hop.lstrip('{').rstrip('}').split(',')
        # AS Confederation Set
        elif '[' in hop:
            decomposed_hops = hop.lstrip('[').rstrip(']').split(',')
        # AS Sequence Set
        elif '(' in hop or ')' in hop:
            decomposed_hops = hop.lstrip('(').rstrip(')').split(',')
        # simple ASN
        else:
            decomposed_hops = [hop]
        new_paths = []
        if len(decomposed_paths) == 0:
            for dec_hop in decomposed_hops:
                new_paths.append([dec_hop])
        else:
            for prev_path in decomposed_paths:
                if '(' in hop or ')' in hop:
                    new_path = prev_path + decomposed_hops
                    new_paths.append(new_path)
                else:
                    for dec_hop in decomposed_hops:
                        new_path = prev_path + [dec_hop]
                        new_paths.append(new_path)
        decomposed_paths = new_paths
    return decomposed_paths

def normalize_msg_path(msg):
    msgs = []
    path = msg['path']
    if isinstance(path, list):
        dec_paths = decompose_path(path)
        if len(dec_paths) == 0:
            msg['path'] = []
            msgs = [msg]
        elif len(dec_paths) == 1:
            msg['path'] = list(map(int, dec_paths[0]))
            msgs = [msg]
        else:
            for dec_path in dec_paths:
                copied_msg = copy.deepcopy(msg)
                copied_msg['path'] = list(map(int, dec_path))
                copied_msg['orig_path'] = path
                msgs.append(copied_msg)
    else:
        msgs = [msg]

    return msgs
=======
import pickle
import hashlib

RABBITMQ_HOST = os.getenv('RABBITMQ_HOST', 'localhost')

def key_generator(msg):
    msg['key'] = hashlib.md5(pickle.dumps([
        msg['prefix'],
        msg['path'],
        msg['type'],
        msg['service'],
        msg['timestamp']
    ])).hexdigest()

>>>>>>> 1e48dd50

def mformat_validator(msg):

    mformat_fields = [
        'service',
        'type',
        'prefix',
        'path',
        'communities',
        'timestamp'
    ]
    type_values = ['A', 'W']
    community_keys = set(['asn', 'value'])

    def valid_msg(msg):
        if not isinstance(msg, dict):
            return False
        return True

    def valid_fields(msg):
        if any(field not in msg for field in mformat_fields):
            return False
        return True

    def valid_prefix(msg):
        try:
            str2ip(msg['prefix'])
        except:
            return False
        return True

    def valid_service(msg):
        if not isinstance(msg['service'], str):
            return False
        return True

    def valid_type(msg):
        if msg['type'] not in type_values:
            return False
        return True

    def valid_path(msg):
        if msg['type'] == 'A' and not isinstance(msg['path'], list):
            return False
        return True

    def valid_communities(msg):
        if not isinstance(msg['communities'], list):
            return False
        for comm in msg['communities']:
            if not isinstance(comm, dict):
                return False
            if len(community_keys - set(comm.keys())) != 0:
                return False
        return True

    def valid_timestamp(msg):
        if not (isinstance(msg['timestamp'], float) or isinstance(msg['timestamp'], int)):
            return False
        return True

    def valid_generator(msg):
        yield valid_msg
        yield valid_fields
        yield valid_prefix
        yield valid_service
        yield valid_type
        yield valid_path
        yield valid_communities
        yield valid_timestamp

    for func in valid_generator(msg):
        if not func(msg):
            return False

    return True<|MERGE_RESOLUTION|>--- conflicted
+++ resolved
@@ -1,9 +1,19 @@
 import os
-<<<<<<< HEAD
 import copy
+import pickle
+import hashlib
 from ipaddress import ip_network as str2ip
 
 RABBITMQ_HOST = os.getenv('RABBITMQ_HOST', 'localhost')
+
+def key_generator(msg):
+    msg['key'] = hashlib.md5(pickle.dumps([
+        msg['prefix'],
+        msg['path'],
+        msg['type'],
+        msg['service'],
+        msg['timestamp']
+    ])).hexdigest()
 
 def decompose_path(path):
 
@@ -66,22 +76,6 @@
         msgs = [msg]
 
     return msgs
-=======
-import pickle
-import hashlib
-
-RABBITMQ_HOST = os.getenv('RABBITMQ_HOST', 'localhost')
-
-def key_generator(msg):
-    msg['key'] = hashlib.md5(pickle.dumps([
-        msg['prefix'],
-        msg['path'],
-        msg['type'],
-        msg['service'],
-        msg['timestamp']
-    ])).hexdigest()
-
->>>>>>> 1e48dd50
 
 def mformat_validator(msg):
 
