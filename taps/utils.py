--- conflicted
+++ resolved
@@ -1,6 +1,7 @@
+import os
 from ipaddress import ip_network as str2ip
-<<<<<<< HEAD
 import copy
+RABBITMQ_HOST = os.getenv('RABBITMQ_HOST', 'localhost')
 
 def decompose_path(path):
     decomposed_paths = []
@@ -48,11 +49,6 @@
                 copied_msg['orig_path'] = path
                 msgs.append(copied_msg)
     return msgs
-=======
-import os
-
-RABBITMQ_HOST = os.getenv('RABBITMQ_HOST', 'localhost')
->>>>>>> f970649b
 
 def mformat_validator(msg):
 
