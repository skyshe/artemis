import radix
from core.mitigation import Mitigation
from webapp.models import Hijack, Monitor
import _thread
from multiprocessing import Queue
from sqlalchemy import and_, exc
from webapp.shared import db_session
import traceback


class Detection():

    def __init__(self, confparser):
        self.confparser = confparser
        self.monitor_queue = Queue()
        self.prefix_tree = radix.Radix()
        self.flag = False

    def init_detection(self):
        configs = self.confparser.get_obj()
        for config in configs:
            for prefix in configs[config]['prefixes']:
                node = self.prefix_tree.add(str(prefix))
                node.data['origin_asns'] = configs[config]['origin_asns']
                node.data['neighbors'] = configs[config]['neighbors']
                node.data['mitigation'] = configs[config]['mitigation']

    def start(self):
        if not self.flag:
            self.flag = True
            _thread.start_new_thread(self.parse_queue, ())

    def stop(self):
        if self.flag:
            self.flag = False
            self.monitor_queue.put(None)

    def parse_queue(self):
        print('Detection Mechanism Started...')
        self.init_detection()

        unhandled_events = Monitor.query.filter_by(handled=False).all()

        for monitor_event in unhandled_events:
            try:
                if monitor_event is None:
                    continue

                # ignore withdrawals for now
                if monitor_event.type == 'W':
                    monitor_event.handled = True
                    db_session.commit()
<<<<<<< HEAD
=======
                    db_session.expunge(monitor_event)
>>>>>>> f6524b3d
                    continue

                if(not self.detect_origin_hijack(monitor_event)):
                    if(not self.detect_type_1_hijack(monitor_event)):
                        monitor_event.handled = True
                        db_session.commit()
                        db_session.expunge(monitor_event)
            except Exception as e:
                traceback.print_exc()

        while self.flag:
            try:
                monitor_event = self.monitor_queue.get()
                if monitor_event is None:
                    continue

                try:
                    db_session.add(monitor_event)
                except exc.InvalidRequestError:
                    db_session.rollback()

                # ignore withdrawals for now
                if monitor_event.type == 'W':
                    monitor_event.handled = True
                    db_session.commit()
<<<<<<< HEAD
=======
                    db_session.expunge(monitor_event)
>>>>>>> f6524b3d
                    continue

                if(not self.detect_origin_hijack(monitor_event)):
                    if(not self.detect_type_1_hijack(monitor_event)):
                        monitor_event.handled = True
                        db_session.commit()
                        db_session.expunge(monitor_event)
            except Exception as e:
                traceback.print_exc()
        print('Detection Mechanism Stopped...')

    def detect_origin_hijack(self, monitor_event):
        try:
            if len(monitor_event.as_path) > 0:
                origin_asn = int(monitor_event.origin_as)
                prefix_node = self.prefix_tree.search_best(
                    monitor_event.prefix)
                if prefix_node is not None:
                    if origin_asn not in prefix_node.data['origin_asns']:
                        # Trigger hijack
                        hijack_event = Hijack.query.filter(
                            and_(
                                Hijack.type.like('0'),
                                Hijack.prefix.like(monitor_event.prefix),
                                Hijack.hijack_as.like(monitor_event.origin_as)
                            )
                        ).first()

                        if hijack_event is None or hijack_event.time_ended is not None:
                            hijack = Hijack(monitor_event, origin_asn, 0)
                            db_session.add(hijack)
                            db_session.commit()
                            hijack_id = hijack.id
                            print('[DETECTION] NEW HIJACK!')
                            print(str(hijack))
                        else:
                            if monitor_event.timestamp < hijack_event.time_started:
                                hijack_event.time_started = monitor_event.timestamp

                            if monitor_event.timestamp > hijack_event.time_last:
                                hijack_event.time_last = monitor_event.timestamp

                            hijack_monitors = Monitor.query.filter(
                                Monitor.hijack_id.like(hijack_event.id)
                            ).all()

                            peers_seen = set()
                            inf_asns = set()

                            for monitor in hijack_monitors:
                                peers_seen.add(monitor.peer_as)
                                inf_asns.update(
                                    set(monitor.as_path.split(' ')[:-1]))

                            peers_seen.add(monitor_event.peer_as)
                            inf_asns.update(
                                set(monitor_event.as_path.split(' ')[:-1]))
                            hijack_event.num_peers_seen = len(peers_seen)
                            hijack_event.num_asns_inf = len(inf_asns)
                            hijack_id = hijack_event.id

                        # Update monitor with new Hijack ID and register possible Hijack event changes
                        monitor_event.hijack_id = hijack_id
                        monitor_event.handled = True
                        db_session.commit()
                        db_session.expunge(monitor_event)

                        # if len(prefix_node.data['mitigation']) > 0:
                        #     mit = Mitigation(
                        #         prefix_node,
                        #         monitor_event,
                        #         self.local_mitigation,
                        #         self.moas_mitigation)
                        return True
            return False
        except Exception as e:
            traceback.print_exc()

    def detect_type_1_hijack(self, monitor_event):
        try:
            if len(monitor_event.as_path) > 1:
                first_neighbor_asn = int(monitor_event.as_path.split(' ')[-2])
                prefix_node = self.prefix_tree.search_best(
                    monitor_event.prefix)
                if prefix_node is not None:
                    if first_neighbor_asn not in prefix_node.data['neighbors']:
                        # Trigger hijack
                        hijack_event = Hijack.query.filter(
                            and_(
                                Hijack.type.like('1'),
                                Hijack.prefix.like(monitor_event.prefix),
                                Hijack.hijack_as.like(first_neighbor_asn)
                            )
                        ).first()

                        if hijack_event is None or hijack_event.time_ended is not None:
                            hijack = Hijack(
                                monitor_event, first_neighbor_asn, 1)
                            db_session.add(hijack)
                            db_session.commit()
                            hijack_id = hijack.id
                            print('[DETECTION] NEW HIJACK!')
                            print(str(hijack))
                        else:
                            if monitor_event.timestamp < hijack_event.time_started:
                                hijack_event.time_started = monitor_event.timestamp

                            if monitor_event.timestamp > hijack_event.time_last:
                                hijack_event.time_last = monitor_event.timestamp

                            hijack_monitors = Monitor.query.filter(
                                Monitor.hijack_id.like(hijack_event.id)
                            ).all()

                            peers_seen = set()
                            inf_asns = set()

                            for monitor in hijack_monitors:
                                peers_seen.add(monitor.peer_as)
                                inf_asns.update(
                                    set(monitor.as_path.split(' ')[:-2]))

                            peers_seen.add(monitor_event.peer_as)
                            inf_asns.update(
                                set(monitor_event.as_path.split(' ')[:-2]))
                            hijack_event.num_peers_seen = len(peers_seen)
                            hijack_event.num_asns_inf = len(inf_asns)
                            hijack_id = hijack_event.id

                        # Update monitor with new Hijack ID and register possible Hijack event changes
                        monitor_event.hijack_id = hijack_id
                        monitor_event.handled = True
                        db_session.commit()
                        db_session.expunge(monitor_event)

                        # if len(prefix_node.data['mitigation']) > 0:
                        #     mit = Mitigation(
                        #         prefix_node,
                        #         monitor_event,
                        #         self.local_mitigation,
                        #         self.moas_mitigation)
                        return True
            return False
        except Exception as e:
            traceback.print_exc()<|MERGE_RESOLUTION|>--- conflicted
+++ resolved
@@ -50,10 +50,6 @@
                 if monitor_event.type == 'W':
                     monitor_event.handled = True
                     db_session.commit()
-<<<<<<< HEAD
-=======
-                    db_session.expunge(monitor_event)
->>>>>>> f6524b3d
                     continue
 
                 if(not self.detect_origin_hijack(monitor_event)):
@@ -79,10 +75,6 @@
                 if monitor_event.type == 'W':
                     monitor_event.handled = True
                     db_session.commit()
-<<<<<<< HEAD
-=======
-                    db_session.expunge(monitor_event)
->>>>>>> f6524b3d
                     continue
 
                 if(not self.detect_origin_hijack(monitor_event)):
