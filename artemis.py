import os
import signal
import time
import webapp
from core.parser import ConfParser
from core.monitor import Monitor
from core.detection import Detection
from core.mitigation import Mitigation
from core.syscheck import SysCheck
from webapp.webapp import WebApplication
from protogrpc.grpc_server import GrpcServer
from webapp import app
from webapp.data.models import db

class GracefulKiller:
    def __init__(self):
        self.kill_now = False
        signal.signal(signal.SIGINT, self.exit_gracefully)
        signal.signal(signal.SIGTERM, self.exit_gracefully)

    def exit_gracefully(self,signum, frame):
        self.kill_now = True


def main():
    # Configuration Parser
    print('[+] Parsing Configuration..')
    confparser_ = ConfParser()
    confparser_.parse_file()

    if(confparser_.isValid()):
        systemcheck_ = SysCheck()
        if(systemcheck_.isValid()):
            # Instatiate Modules
            monitor_ = Monitor(confparser_)
            detection_ = Detection(confparser_)
            mitigation_ = Mitigation(confparser_)

            # Load Modules to Web Application
            app.config['monitor'] = monitor_
            app.config['detector'] = detection_
            app.config['mitigator'] = mitigation_

            # Web Application
            webapp_ = WebApplication()
            webapp_.start()

            # GRPC Server
            grpc_ = GrpcServer(monitor_, detection_, mitigation_)
            grpc_.start()

            killer = GracefulKiller()
            print('[+] Send SIGTERM signal to end..\n')
            while True:
                time.sleep(1)
                if killer.kill_now:
                    break
            #input("\n[!] Press ENTER to exit [!]\n\n")

            # Stop all modules and web application
            monitor_.stop()
            detection_.stop()
            mitigation_.stop()
            grpc_.stop()
            webapp_.stop()

            db.session.remove()
<<<<<<< HEAD
            print("Bye!")
=======
            print('[+] Bye..!')
>>>>>>> 3c2bc0da
    else:
        print('[!] The config file is wrong..')


if __name__ == '__main__':
    main()<|MERGE_RESOLUTION|>--- conflicted
+++ resolved
@@ -65,11 +65,9 @@
             webapp_.stop()
 
             db.session.remove()
-<<<<<<< HEAD
-            print("Bye!")
-=======
+
             print('[+] Bye..!')
->>>>>>> 3c2bc0da
+            
     else:
         print('[!] The config file is wrong..')
 
