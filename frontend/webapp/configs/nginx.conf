worker_processes 1;

events { worker_connections 1024; }

http {

    server {
        listen 80 default_server;
        server_name _;
        return 301 https://$host$request_uri;
    }

    server {
        listen 443 ssl;
        resolver localhost;
        error_page 497  https://$host:$server_port$request_uri;

        location = /api/graphql {
            proxy_pass http://graphql:8080/v1alpha1/graphql;
            proxy_redirect off;
            proxy_http_version 1.1;
            proxy_set_header Host $host:$server_port;
            proxy_set_header X-Forwarded-For $proxy_add_x_forwarded_for;
            proxy_set_header Upgrade $http_upgrade;
            proxy_set_header Connection "upgrade";
            proxy_set_header X-Forwarded-Ssl on;
        }

        location / {
            # nginx ACL
            # allow <ACCESS_PREFIX_1>;
            # ...
            # allow <ACCESS_PREFIX_N>;
            # deny all;
            proxy_pass http://frontend:8000/;
            proxy_redirect off;
            proxy_set_header Host $host:$server_port;
            proxy_set_header X-Forwarded-For $proxy_add_x_forwarded_for;
            proxy_set_header X-Forwarded-Ssl on;
        }
        ssl_certificate /etc/nginx/certs/cert.pem;
        ssl_certificate_key /etc/nginx/certs/key.pem;

        # let's encrypt configuration
        # ssl_certificate /etc/letsencrypt/live/<domain_name>/fullchain.pem;
        # ssl_certificate_key /etc/letsencrypt/live/<domain_name>/privkey.pem;
        # include /etc/letsencrypt/options-ssl-nginx.conf;
        # ssl_dhparam /etc/letsencrypt/ssl-dhparams.pem;
        gzip on;
        gzip_proxied any;
        gzip_types
            text/css
            text/javascript
            text/xml
            text/plain
            application/javascript
            application/x-javascript
            application/json;
    }

<<<<<<< HEAD
=======
    server {
        listen 15672 ssl;
        resolver localhost;
        error_page 497  https://$host:$server_port$request_uri;
        location / {
            # nginx ACL
            # allow <ACCESS_PREFIX_1>;
            # ...
            # allow <ACCESS_PREFIX_N>;
            deny all;
            proxy_pass http://rabbitmq:15672/;
            proxy_redirect off;
            proxy_set_header Host $host:$server_port;
            proxy_set_header X-Forwarded-For $proxy_add_x_forwarded_for;
            proxy_set_header X-Forwarded-Ssl on;
        }
        ssl_certificate /etc/nginx/certs/cert.pem;
        ssl_certificate_key /etc/nginx/certs/key.pem;

        # let's encrypt configuration
        # ssl_certificate /etc/letsencrypt/live/<domain_name>/fullchain.pem;
        # ssl_certificate_key /etc/letsencrypt/live/<domain_name>/privkey.pem;
        # include /etc/letsencrypt/options-ssl-nginx.conf;
        # ssl_dhparam /etc/letsencrypt/ssl-dhparams.pem;
        gzip on;
        gzip_proxied any;
        gzip_types
            text/css
            text/javascript
            text/xml
            text/plain
            application/javascript
            application/x-javascript
            application/json;
    }

    server {
        listen 8080 ssl;
        resolver localhost;
        error_page 497  https://$host:$server_port$request_uri;
        location / {
            # nginx ACL
            # allow <ACCESS_PREFIX_1>;
            # ...
            # allow <ACCESS_PREFIX_N>;
            deny all;
            proxy_pass http://graphql:8080/;
            proxy_redirect off;
            proxy_http_version 1.1;
            proxy_set_header Host $host:$server_port;
            proxy_set_header X-Forwarded-For $proxy_add_x_forwarded_for;
            proxy_set_header Upgrade $http_upgrade;
            proxy_set_header Connection "upgrade";
            proxy_set_header X-Forwarded-Ssl on;
        }
        ssl_certificate /etc/nginx/certs/cert.pem;
        ssl_certificate_key /etc/nginx/certs/key.pem;

        # let's encrypt configuration
        # ssl_certificate /etc/letsencrypt/live/<domain_name>/fullchain.pem;
        # ssl_certificate_key /etc/letsencrypt/live/<domain_name>/privkey.pem;
        # include /etc/letsencrypt/options-ssl-nginx.conf;
        # ssl_dhparam /etc/letsencrypt/ssl-dhparams.pem;
        gzip on;
        gzip_proxied any;
        gzip_types
            text/css
            text/javascript
            text/xml
            text/plain
            application/javascript
            application/x-javascript
            application/json;
    }
>>>>>>> bb1936d6
}<|MERGE_RESOLUTION|>--- conflicted
+++ resolved
@@ -58,81 +58,4 @@
             application/json;
     }
 
-<<<<<<< HEAD
-=======
-    server {
-        listen 15672 ssl;
-        resolver localhost;
-        error_page 497  https://$host:$server_port$request_uri;
-        location / {
-            # nginx ACL
-            # allow <ACCESS_PREFIX_1>;
-            # ...
-            # allow <ACCESS_PREFIX_N>;
-            deny all;
-            proxy_pass http://rabbitmq:15672/;
-            proxy_redirect off;
-            proxy_set_header Host $host:$server_port;
-            proxy_set_header X-Forwarded-For $proxy_add_x_forwarded_for;
-            proxy_set_header X-Forwarded-Ssl on;
-        }
-        ssl_certificate /etc/nginx/certs/cert.pem;
-        ssl_certificate_key /etc/nginx/certs/key.pem;
-
-        # let's encrypt configuration
-        # ssl_certificate /etc/letsencrypt/live/<domain_name>/fullchain.pem;
-        # ssl_certificate_key /etc/letsencrypt/live/<domain_name>/privkey.pem;
-        # include /etc/letsencrypt/options-ssl-nginx.conf;
-        # ssl_dhparam /etc/letsencrypt/ssl-dhparams.pem;
-        gzip on;
-        gzip_proxied any;
-        gzip_types
-            text/css
-            text/javascript
-            text/xml
-            text/plain
-            application/javascript
-            application/x-javascript
-            application/json;
-    }
-
-    server {
-        listen 8080 ssl;
-        resolver localhost;
-        error_page 497  https://$host:$server_port$request_uri;
-        location / {
-            # nginx ACL
-            # allow <ACCESS_PREFIX_1>;
-            # ...
-            # allow <ACCESS_PREFIX_N>;
-            deny all;
-            proxy_pass http://graphql:8080/;
-            proxy_redirect off;
-            proxy_http_version 1.1;
-            proxy_set_header Host $host:$server_port;
-            proxy_set_header X-Forwarded-For $proxy_add_x_forwarded_for;
-            proxy_set_header Upgrade $http_upgrade;
-            proxy_set_header Connection "upgrade";
-            proxy_set_header X-Forwarded-Ssl on;
-        }
-        ssl_certificate /etc/nginx/certs/cert.pem;
-        ssl_certificate_key /etc/nginx/certs/key.pem;
-
-        # let's encrypt configuration
-        # ssl_certificate /etc/letsencrypt/live/<domain_name>/fullchain.pem;
-        # ssl_certificate_key /etc/letsencrypt/live/<domain_name>/privkey.pem;
-        # include /etc/letsencrypt/options-ssl-nginx.conf;
-        # ssl_dhparam /etc/letsencrypt/ssl-dhparams.pem;
-        gzip on;
-        gzip_proxied any;
-        gzip_types
-            text/css
-            text/javascript
-            text/xml
-            text/plain
-            application/javascript
-            application/x-javascript
-            application/json;
-    }
->>>>>>> bb1936d6
 }