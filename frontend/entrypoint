--- conflicted
+++ resolved
@@ -4,9 +4,4 @@
 ./wait-for postgrest:3000 -t 60
 #./wait-for syslog:514 -t 60
 # TODO: find better solution!
-<<<<<<< HEAD
-sleep 30
-gunicorn --workers=4 --bind 0.0.0.0:8000 webapp_init:app
-=======
-python3 webapp_init.py
->>>>>>> da4bab9b
+gunicorn --workers=4 --bind 0.0.0.0:8000 webapp_init:app